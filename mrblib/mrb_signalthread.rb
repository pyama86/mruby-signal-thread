class SignalThread
  def self.trap(sig, &block)
<<<<<<< HEAD
    m = Mutex.new # :global => true
    m.lock
    mask(sig)
    pr = Proc.new do
      wait(sig) do
        m.unlock
=======
    strsig = sig.to_s
    mask(strsig)
    pr = Proc.new do
      wait(strsig) do
>>>>>>> 2bb69bfb
        block.call
      end
    end

    Thread.new(pr) do |pr|
      pr.call
    end
  end
end<|MERGE_RESOLUTION|>--- conflicted
+++ resolved
@@ -1,18 +1,12 @@
 class SignalThread
   def self.trap(sig, &block)
-<<<<<<< HEAD
+    strsig = sig.to_s
     m = Mutex.new # :global => true
     m.lock
-    mask(sig)
-    pr = Proc.new do
-      wait(sig) do
-        m.unlock
-=======
-    strsig = sig.to_s
     mask(strsig)
     pr = Proc.new do
       wait(strsig) do
->>>>>>> 2bb69bfb
+        m.unlock
         block.call
       end
     end
